--- conflicted
+++ resolved
@@ -45,13 +45,8 @@
 hyper-tls = { version = "0.5.0", optional = true }
 isahc-crate = { package = "isahc", version = "1.3.1", optional = true }
 reqwest = { version = "0.11.4", optional = true, default-features = false }
-<<<<<<< HEAD
 ruma-api = { version = "0.18.4", path = "../ruma-api" }
-ruma-client-api = { version = "0.12.2", path = "../ruma-client-api", optional = true, features = ["client"] }
-=======
-ruma-api = { version = "0.18.3", path = "../ruma-api" }
 ruma-client-api = { version = "0.12.3", path = "../ruma-client-api", optional = true, features = ["client"] }
->>>>>>> 2f9081cd
 ruma-common = { version = "0.6.0", path = "../ruma-common" }
 ruma-identifiers = { version = "0.20.0", path = "../ruma-identifiers" }
 ruma-serde = { version = "0.5.0", path = "../ruma-serde" }
